--- conflicted
+++ resolved
@@ -24,19 +24,6 @@
     # IO.puts html_from_file("test/fixtures/i078_fixed.md")
   end
 
-<<<<<<< HEAD
-  @short_html """
-  <p>\n  Hello \n<code class="inline">\\\\</code>   \\\n</p>\n<pre><code>World</code></pre>
-  """
-=======
-  test "Issue https://github.com/pragdave/earmark/issues/78 correct blocks" do
-    assert blox_from_file("test/fixtures/i078_short.md") ==
-             {[
-                %Earmark.Block.Para{lnb: 1, attrs: nil, lines: ["Hello `\\\\` \\\\"]},
-                %Earmark.Block.Code{lnb: 2, attrs: nil, language: nil, lines: ["World"]}
-              ], %{}, %Earmark.Options{}}
-  end
->>>>>>> 52866cad
 
   test "Issue https://github.com/pragdave/earmark/issues/78 correct html" do
     html     = "<p>\nHello <code class=\"inline\">\\\\</code> \\</p>\n<pre><code>World</code></pre>\n"
